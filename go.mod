--- conflicted
+++ resolved
@@ -5,14 +5,9 @@
 require (
 	github.com/benburkert/openpgp v0.0.0-20160410205803-c2471f86866c
 	github.com/pkg/profile v1.7.0
-<<<<<<< HEAD
 	github.com/stretchr/testify v1.8.4
 	golang.org/x/crypto v0.10.0
-=======
-	github.com/stretchr/testify v1.8.3
-	golang.org/x/crypto v0.9.0
-	golang.org/x/sys v0.8.0
->>>>>>> 89777f52
+	golang.org/x/sys v0.9.0
 )
 
 require (
